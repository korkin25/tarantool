--- conflicted
+++ resolved
@@ -14,6 +14,9 @@
 ---
 ...
 log = require 'log'
+---
+...
+errno = require 'errno'
 ---
 ...
 type(socket)
@@ -208,11 +211,7 @@
 ...
 sc:readable(.5)
 ---
-<<<<<<< HEAD
-- true
-=======
-error: '[string "-- bsdsocket.lua (internal file)..."]:321: Socket option SO_ACCEPTCONN is read only'
->>>>>>> e2c72871
+- true
 ...
 sc:sysread(4096)
 ---
@@ -256,7 +255,7 @@
 ...
 s:setsockopt('SOL_SOCKET', 'SO_ACCEPTCONN', 1)
 ---
-- error: '[string "-- bsdsocket.lua (internal file)..."]:331: Socket option SO_ACCEPTCONN
+- error: '[string "-- bsdsocket.lua (internal file)..."]:325: Socket option SO_ACCEPTCONN
     is read only'
 ...
 s:getsockopt('SOL_SOCKET', 'SO_RCVBUF') > 32
@@ -282,14 +281,7 @@
 - true
 - 1
 ...
-<<<<<<< HEAD
 s:linger(false, 1)
-=======
-lua r = sc:sysconnect('127.0.0.1', 3457); errno = box.errno()
----
-...
-lua r or errno == box.errno.EINPROGRESS
->>>>>>> e2c72871
 ---
 - false
 - 1
@@ -333,7 +325,7 @@
 ---
 - true
 ...
-sc:sysconnect('127.0.0.1', 3457)
+sc:sysconnect('127.0.0.1', 3457) or errno() == errno.EINPROGRESS
 ---
 - true
 ...
@@ -591,14 +583,7 @@
 ---
 - true
 ...
-<<<<<<< HEAD
 sc = socket('PF_INET', 'SOCK_STREAM', 'tcp')
-=======
-lua r = sc:sysconnect('127.0.0.1', 3458); errno = box.errno()
----
-...
-lua r or errno == box.errno.EINPROGRESS
->>>>>>> e2c72871
 ---
 ...
 sc ~= nil
@@ -617,7 +602,7 @@
 ---
 - true
 ...
-sc:sysconnect('127.0.0.1', 3458)
+sc:sysconnect('127.0.0.1', 3458) or errno() == errno.EINPROGRESS
 ---
 - true
 ...
@@ -824,103 +809,142 @@
 ---
 - null
 ...
-<<<<<<< HEAD
+-- AF_INET
+port = 35490
+---
+...
+s = socket('AF_INET', 'SOCK_STREAM', 'tcp')
+---
+...
+s:bind('127.0.0.1', port)
+---
+- true
+...
+socket.tcp_connect('127.0.0.1', port), errno() == errno.ECONNREFUSED
+---
+- null
+- true
+...
+s:listen()
+---
+- true
+...
+sc, e = socket.tcp_connect('127.0.0.1', port), errno()
+---
+...
+sc ~= nil
+---
+- true
+...
+e == 0
+---
+- true
+...
+sc:close()
+---
+- true
+...
+s:close()
+---
+- true
+...
+socket.tcp_connect('127.0.0.1', porrt), errno() == errno.ECONNREFUSED
+---
+- null
+- true
+...
+-- AF_UNIX
+path = '/tmp/tarantool-test-socket'
+---
+...
+s = socket('AF_UNIX', 'SOCK_STREAM', 'ip')
+---
+...
+s:bind('unix/', path)
+---
+- true
+...
+socket.tcp_connect('unix/', path), errno() == errno.ECONNREFUSED
+---
+- null
+- true
+...
+s:listen()
+---
+- true
+...
+sc, e = socket.tcp_connect('unix/', path), errno()
+---
+...
+sc ~= nil
+---
+- true
+...
+e == 0
+---
+- true
+...
+sc:close()
+---
+- true
+...
+s:close()
+---
+- true
+...
+socket.tcp_connect('unix/', path), errno() == errno.ECONNREFUSED
+---
+- null
+- true
+...
+os.remove(path)
+---
+- true
+...
+socket.tcp_connect('unix/', path), errno() == errno.ENOENT
+---
+- null
+- true
+...
 -- close
+port = 65454
+---
+...
+serv = socket('AF_INET', 'SOCK_STREAM', 'tcp')
+---
+...
+serv:setsockopt('SOL_SOCKET', 'SO_REUSEADDR', true)
+---
+- true
+...
+serv:bind('127.0.0.1', port)
+---
+- true
+...
+serv:listen()
+---
+- true
+...
+--# setopt delimiter ';'
+f = fiber.create(function(serv)
+    serv:readable()
+    sc = serv:accept()
+    sc:write("Tarantool test server")
+    sc:shutdown()
+    sc:close()
+    serv:close()
+end, serv);
+---
+...
+--# setopt delimiter ''
 s = socket.tcp_connect('127.0.0.1', port)
 ---
-=======
-lua s = box.socket('AF_INET', 'SOCK_STREAM', 'tcp')
----
-...
-lua s:bind('127.0.0.1', 35490)
----
- - true
-...
-lua box.socket.tcp_connect('127.0.0.1', 35490), box.errno() == box.errno.ECONNREFUSED
----
- - nil
- - true
-...
-lua s:listen()
----
- - true
-...
-lua sc, errno = box.socket.tcp_connect('127.0.0.1', 35490), box.errno()
----
-...
-lua sc ~= nil
----
- - true
-...
-lua errno == 0
----
- - true
-...
-lua sc:close()
----
- - true
-...
-lua s:close()
----
- - true
-...
-lua box.socket.tcp_connect('127.0.0.1', 35490), box.errno() == box.errno.ECONNREFUSED
----
- - nil
- - true
-...
-lua s = box.socket('AF_UNIX', 'SOCK_STREAM', 'ip')
----
-...
-lua s:bind('unix/', '/tmp/tarantool-test-socket')
----
- - true
-...
-lua box.socket.tcp_connect('unix/', '/tmp/tarantool-test-socket'), box.errno() == box.errno.ECONNREFUSED
----
- - nil
- - true
-...
-lua s:listen()
----
- - true
-...
-lua sc, errno = box.socket.tcp_connect('unix/', '/tmp/tarantool-test-socket'), box.errno()
----
-...
-lua sc ~= nil
----
- - true
-...
-lua errno == 0
----
- - true
-...
-lua sc:close()
----
- - true
-...
-lua s:close()
----
- - true
-...
-lua box.socket.tcp_connect('unix/', '/tmp/tarantool-test-socket'), box.errno() == box.errno.ECONNREFUSED
----
- - nil
- - true
-...
-remove unix socket
-lua box.socket.tcp_connect('unix/', '/tmp/tarantool-test-socket'), box.errno() == box.errno.ENOENT
----
- - nil
- - true
->>>>>>> e2c72871
-...
-string.sub(s:read(128), 1, 9)
+...
+s:read(9)
 ---
 - Tarantool
 ...
-sa = { fh = 512 } setmetatable(sa, getmetatable(s))
+sa = setmetatable({ fh = 512 }, getmetatable(s))
 ---
 ...
 tostring(sa)
@@ -941,9 +965,6 @@
 f = fiber.create(function() s:read(12) ch:put(true) end)
 ---
 ...
-fiber.sleep(.1)
----
-...
 s:close()
 ---
 - true
@@ -954,5 +975,5 @@
 ...
 s:error()
 ---
-- Connection timed out
+- null
 ...