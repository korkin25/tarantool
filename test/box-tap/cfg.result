--- conflicted
+++ resolved
@@ -1,9 +1,5 @@
 TAP version 13
-<<<<<<< HEAD
-1..37
-=======
-1..46
->>>>>>> b2ee33bd
+1..42
 ok - box is not started
 ok - invalid slab_alloc_minimal
 ok - invalid slab_alloc_minimal
