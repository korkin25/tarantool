<<<<<<< HEAD
#include <bit/bit.h>
#include <lib/msgpuck/msgpuck.h>
#include "scramble.h"
#include <box/box.h>
#include <box/tuple.h>
#include <box/lua/index.h>
#include <box/lua/call.h>
#include <lua/init.h>
#include <tarantool.h>
=======
#include "lua/bsdsocket.h"
>>>>>>> ddcbfb2d

/*
 * A special hack to cc/ld to keep symbols in an optimized binary.
 * Please add your symbols to this array if you plan to use it from
 * LuaJIT FFI.
 */
void *ffi_symbols[] = {
<<<<<<< HEAD
	(void *) bswap_u32,
	(void *) bswap_u64,
	(void *) mp_bswap_float,
	(void *) mp_bswap_double,
	(void *) tuple_arity,
	(void *) tuple_field,
	(void *) tuple_rewind,
	(void *) tuple_seek,
	(void *) tuple_next,
	(void *) tuple_ref,
	(void *) boxffi_index_iterator,
	(void *) port_ffi_create,
	(void *) port_ffi_destroy,
	(void *) boxffi_select,
	(void *) password_prepare,
	(void *) tarantool_lua_interactive,
	(void *) load_cfg,
	(void *) box_set_wal_fsync_delay,
	(void *) box_set_replication_source,
	(void *) box_set_wal_mode,
	(void *) box_set_log_level,
	(void *) box_set_io_collect_interval,
	(void *) box_set_snap_io_rate_limit,
	(void *) box_set_too_long_threshold,
=======
	(void *)bsdsocket_local_resolve,
	(void *)bsdsocket_nonblock
>>>>>>> ddcbfb2d
};<|MERGE_RESOLUTION|>--- conflicted
+++ resolved
@@ -1,4 +1,3 @@
-<<<<<<< HEAD
 #include <bit/bit.h>
 #include <lib/msgpuck/msgpuck.h>
 #include "scramble.h"
@@ -8,9 +7,7 @@
 #include <box/lua/call.h>
 #include <lua/init.h>
 #include <tarantool.h>
-=======
 #include "lua/bsdsocket.h"
->>>>>>> ddcbfb2d
 
 /*
  * A special hack to cc/ld to keep symbols in an optimized binary.
@@ -18,7 +15,6 @@
  * LuaJIT FFI.
  */
 void *ffi_symbols[] = {
-<<<<<<< HEAD
 	(void *) bswap_u32,
 	(void *) bswap_u64,
 	(void *) mp_bswap_float,
@@ -43,8 +39,6 @@
 	(void *) box_set_io_collect_interval,
 	(void *) box_set_snap_io_rate_limit,
 	(void *) box_set_too_long_threshold,
-=======
-	(void *)bsdsocket_local_resolve,
-	(void *)bsdsocket_nonblock
->>>>>>> ddcbfb2d
+	(void *) bsdsocket_local_resolve,
+	(void *) bsdsocket_nonblock
 };