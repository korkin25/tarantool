--- conflicted
+++ resolved
@@ -13833,15 +13833,9 @@
 	}
 
 	/* validate scheme and set keys */
-<<<<<<< HEAD
 	rc = sf_schemevalidate(scheme, a);
 	if (rc == -1) {
-		sr_error("incomplete scheme", "");
-=======
-	rc = sf_schemevalidate(&scheme->scheme, &e->a);
-	if (unlikely(rc == -1)) {
-		sr_error("incomplete scheme %s", scheme->name);
->>>>>>> 82358f3d
+		sr_error("incomplete scheme %s", "");
 		goto error;
 	}
 	return 0;
@@ -14254,17 +14248,6 @@
 
 	/* create document from raw data */
 	struct svv *v;
-<<<<<<< HEAD
-	if (o->raw) {
-		v = sv_vbuildraw(&db->index->r, o->raw, o->rawsize);
-		if (unlikely(v == NULL))
-			return sr_oom();
-		sv_init(&o->v, &sv_vif, v, NULL);
-		return 0;
-	}
-
-=======
->>>>>>> 82358f3d
 	if (o->prefix) {
 		if (scheme->keys[0]->type != SS_STRING)
 			return sr_error("%s", "prefix search is only "
