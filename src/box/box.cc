/*
 * Redistribution and use in source and binary forms, with or
 * without modification, are permitted provided that the following
 * conditions are met:
 *
 * 1. Redistributions of source code must retain the above
 *    copyright notice, this list of conditions and the
 *    following disclaimer.
 *
 * 2. Redistributions in binary form must reproduce the above
 *    copyright notice, this list of conditions and the following
 *    disclaimer in the documentation and/or other materials
 *    provided with the distribution.
 *
 * THIS SOFTWARE IS PROVIDED BY <COPYRIGHT HOLDER> ``AS IS'' AND
 * ANY EXPRESS OR IMPLIED WARRANTIES, INCLUDING, BUT NOT LIMITED
 * TO, THE IMPLIED WARRANTIES OF MERCHANTABILITY AND FITNESS FOR
 * A PARTICULAR PURPOSE ARE DISCLAIMED. IN NO EVENT SHALL
 * <COPYRIGHT HOLDER> OR CONTRIBUTORS BE LIABLE FOR ANY DIRECT,
 * INDIRECT, INCIDENTAL, SPECIAL, EXEMPLARY, OR CONSEQUENTIAL
 * DAMAGES (INCLUDING, BUT NOT LIMITED TO, PROCUREMENT OF
 * SUBSTITUTE GOODS OR SERVICES; LOSS OF USE, DATA, OR PROFITS; OR
 * BUSINESS INTERRUPTION) HOWEVER CAUSED AND ON ANY THEORY OF
 * LIABILITY, WHETHER IN CONTRACT, STRICT LIABILITY, OR TORT
 * (INCLUDING NEGLIGENCE OR OTHERWISE) ARISING IN ANY WAY OUT OF
 * THE USE OF THIS SOFTWARE, EVEN IF ADVISED OF THE POSSIBILITY OF
 * SUCH DAMAGE.
 */
#include "box/box.h"
#include <arpa/inet.h>
#include <sys/wait.h>

#include <errcode.h>
#include "recovery.h"
#include "log_io.h"
#include <say.h>
#include <admin.h>
#include <iproto.h>
#include "replication.h"
#include <stat.h>
#include <tarantool.h>
#include "tuple.h"
#include "lua/call.h"
#include "schema.h"
#include "engine.h"
#include "engine_memtx.h"
#include "engine_sophia.h"
#include "space.h"
#include "port.h"
#include "request.h"
#include "txn.h"
#include "fiber.h"
#include "access.h"
#include "cfg.h"
#include "iobuf.h"

static void process_ro(struct port *port, struct request *request);
static void process_rw(struct port *port, struct request *request);
box_process_func box_process = process_ro;

static int stat_base;
int snapshot_pid = 0; /* snapshot processes pid */

static void
box_snapshot_cb(struct log_io *l);

/** The snapshot row metadata repeats the structure of REPLACE request. */
struct request_replace_body {
	uint8_t m_body;
	uint8_t k_space_id;
	uint8_t m_space_id;
	uint32_t v_space_id;
	uint8_t k_tuple;
} __attribute__((packed));

void
port_send_tuple(struct port *port, struct txn *txn)
{
	struct tuple *tuple;
	if ((tuple = txn->new_tuple) || (tuple = txn->old_tuple))
		port_add_tuple(port, tuple);
}

static void
process_rw(struct port *port, struct request *request)
{
	struct txn *txn = txn_begin();
	try {
		stat_collect(stat_base, request->type, 1);
		request->execute(request, txn, port);
		txn_commit(txn);
		port_send_tuple(port, txn);
		port_eof(port);
		txn_finish(txn);
	} catch (Exception *e) {
		txn_rollback(txn);
		throw;
	}
}

static void
process_ro(struct port *port, struct request *request)
{
	if (!iproto_request_is_select(request->type))
		tnt_raise(LoggedError, ER_SECONDARY);
	return process_rw(port, request);
}

static void
recover_row(void *param __attribute__((unused)), struct iproto_header *row)
{
	assert(row->bodycnt == 1); /* always 1 for read */
	struct request request;
	request_create(&request, row->type);
	request_decode(&request, (const char *) row->body[0].iov_base,
		row->body[0].iov_len);
	request.header = row;
	process_rw(&null_port, &request);
}

/* {{{ configuration bindings */

void
box_check_replication_source(const char *source)
{
	if (source == NULL)
		return;
	struct port_uri uri;
	if (port_uri_parse(&uri, source)) {
		tnt_raise(ClientError, ER_CFG,
			  "incorrect replication source");
	}
}

static void
box_check_wal_mode(const char *mode_name)
{
	int mode = strindex(wal_mode_STRS, mode_name, WAL_MODE_MAX);
	if (mode == WAL_MODE_MAX) {
		tnt_raise(ClientError, ER_CFG,
			  "wal_mode is not recognized");
	}
}

static void
box_check_config()
{
	box_check_wal_mode(cfg_gets("wal_mode"));
	/* check replication mode */
	box_check_replication_source(cfg_gets("replication_source"));

	/* check primary port */
	int primary_port = cfg_geti("primary_port");
	if (primary_port < 0 || primary_port >= USHRT_MAX)
		tnt_raise(ClientError, ER_CFG,
			  "invalid primary port value");

	/* check rows_per_wal configuration */
	if (cfg_geti("rows_per_wal") <= 1) {
		tnt_raise(ClientError, ER_CFG,
			  "rows_per_wal must be greater than one");
	}
}

extern "C" void
box_set_replication_source(const char *source)
{
	box_check_replication_source(source);
	bool old_is_replica = recovery_state->remote.reader;
	bool new_is_replica = source != NULL;

	if (old_is_replica != new_is_replica ||
	    (old_is_replica &&
	     (strcmp(source, recovery_state->remote.source) != 0))) {

		if (recovery_state->finalize) {
			if (old_is_replica)
				recovery_stop_remote(recovery_state);
			recovery_set_remote(recovery_state, source);
			if (recovery_has_remote(recovery_state))
				recovery_follow_remote(recovery_state);
		} else {
			/*
			 * Do nothing, we're in local hot
			 * standby mode, the server
			 * will automatically begin following
			 * the remote when local hot standby
			 * mode is finished, see
			 * box_leave_local_hot_standby_mode()
			 */
		}
	}
}

extern "C" void
box_set_wal_mode(const char *mode_name)
{
	box_check_wal_mode(mode_name);
	enum wal_mode mode = (enum wal_mode)
		strindex(wal_mode_STRS, mode_name, WAL_MODE_MAX);
	if (mode != recovery_state->wal_mode &&
	    (mode == WAL_FSYNC || recovery_state->wal_mode == WAL_FSYNC)) {
		tnt_raise(ClientError, ER_CFG,
			  "wal_mode cannot switch to/from fsync");
	}
	recovery_update_mode(recovery_state, mode);
}

extern "C" void
box_set_log_level(int level)
{
	say_set_log_level(level);
}

extern "C" void
box_set_io_collect_interval(double interval)
{
	ev_set_io_collect_interval(loop(), interval);
}

extern "C" void
box_set_snap_io_rate_limit(double limit)
{
	recovery_update_io_rate_limit(recovery_state, limit);
}

extern "C" void
box_set_too_long_threshold(double threshold)
{
	too_long_threshold = threshold;
}

/* }}} configuration bindings */

void
box_leave_local_standby_mode(void *data __attribute__((unused)))
{
	if (recovery_state->finalize) {
		/*
		 * Nothing to do: this happens when the server
		 * binds to both ports, and one of the callbacks
		 * is called first.
		 */
		return;
	}

	recovery_finalize(recovery_state);
	stat_cleanup(stat_base, IPROTO_DML_REQUEST_MAX);

	box_set_wal_mode(cfg_gets("wal_mode"));

	box_process = process_rw;
	if (recovery_has_remote(recovery_state))
		recovery_follow_remote(recovery_state);

	title("primary", NULL);
	say_info("I am primary");
}

/**
 * Execute a request against a given space id with
 * a variable-argument tuple described in format.
 *
 * @example: you want to insert 5 into space 1:
 * boxk(IPROTO_INSERT, 1, "%u", 5);
 *
 * @note Since this is for internal use, it has
 * no boundary or misuse checks.
 */
void
boxk(enum iproto_request_type type, uint32_t space_id,
     const char *format, ...)
{
	struct request req;
	va_list ap;
	request_create(&req, type);
	req.space_id = space_id;
	char buf[128];
	char *data = buf;
	data = mp_encode_array(data, strlen(format)/2);
	va_start(ap, format);
	while (*format) {
		switch (*format++) {
		case 'u':
			data = mp_encode_uint(data, va_arg(ap, unsigned));
			break;
		case 's':
		{
			char *arg = va_arg(ap, char *);
			data = mp_encode_str(data, arg, strlen(arg));
			break;
		}
		default:
			break;
		}
	}
	va_end(ap);
	assert(data <= buf + sizeof(buf));
	req.tuple = buf;
	req.tuple_end = data;
	process_rw(&null_port, &req);
}

/**
 * @brief Called when recovery/replication wants to add a new node
 * to cluster.
 * cluster_add_node() is called as a commit trigger on _cluster
 * space and actually adds the node to the cluster.
 * @param node_uuid
 */
static void
box_on_cluster_join(const tt_uuid *node_uuid)
{
	/** Find the largest existing node id. */
	struct space *space = space_cache_find(SC_CLUSTER_ID);
	class Index *index = index_find(space, 0);
	struct iterator *it = index->position();
	index->initIterator(it, ITER_LE, NULL, 0);
	struct tuple *tuple = it->next(it);
	/** Assign a new node id. */
	uint32_t server_id = tuple ? tuple_field_u32(tuple, 0) + 1 : 1;
	if (server_id >= VCLOCK_MAX)
		tnt_raise(ClientError, ER_REPLICA_MAX, server_id);

<<<<<<< HEAD
	boxk(IPROTO_INSERT, SC_CLUSTER_ID, "%u%s",
	     (unsigned) server_id, tt_uuid_str(node_uuid));
=======
	struct request req;
	request_create(&req, IPROTO_INSERT);
	req.space_id = SC_CLUSTER_ID;
	char buf[128];
	char *data = buf;
	data = mp_encode_array(data, 2);
	data = mp_encode_uint(data, node_id);
	data = tt_uuid_to_msgpack(data, node_uuid);
	assert(data <= buf + sizeof(buf));
	req.tuple = buf;
	req.tuple_end = data;
	process_rw(&null_port, &req);
>>>>>>> 471be5a4
}

/** Replace the current node id in _cluster */
static void
box_set_node_uuid()
{
	tt_uuid_create(&recovery_state->node_uuid);
	vclock_del_server(&recovery_state->vclock, recovery_state->server_id);
	recovery_state->server_id = 0;            /* please the assert */
	boxk(IPROTO_REPLACE, SC_CLUSTER_ID, "%u%s",
	     1, tt_uuid_str(&recovery_state->node_uuid));
}

<<<<<<< HEAD
/** Insert a new cluster into _schema */
static void
box_set_cluster_uuid()
{
	tt_uuid uu;
	/* Generate a new cluster UUID */
	tt_uuid_create(&uu);
=======
	const char *key = "cluster";
	struct request req;
	request_create(&req, IPROTO_INSERT);
	req.space_id = SC_SCHEMA_ID;
	char buf[128];
	char *data = buf;
	data = mp_encode_array(data, 2);
	data = mp_encode_str(data, key, strlen(key));
	data = tt_uuid_to_msgpack(data, &cluster_uuid);
	assert(data <= buf + sizeof(buf));
	req.tuple = buf;
	req.tuple_end = data;
>>>>>>> 471be5a4

	/* Save cluster UUID in _schema */
	boxk(IPROTO_REPLACE, SC_SCHEMA_ID, "%s%s", "cluster",
	     tt_uuid_str(&uu));
}

void
box_free(void)
{
	user_cache_free();
	schema_free();
	tuple_free();
	recovery_free();
	engine_shutdown();
	stat_free();
}

static void
engine_init()
{
	MemtxFactory *memtx = new MemtxFactory();
	engine_register(memtx);

	SophiaFactory *sophia = new SophiaFactory();
	sophia->init();
	engine_register(sophia);
}

void
box_init()
{
	box_check_config();
	title("loading", NULL);

	replication_prefork(cfg_gets("snap_dir"), cfg_gets("wal_dir"));
	stat_init();

	tuple_init(cfg_getd("slab_alloc_arena"),
		   cfg_geti("slab_alloc_minimal"),
		   cfg_getd("slab_alloc_factor"));

	engine_init();

	schema_init();
	user_cache_init();

	/* recovery initialization */
	recovery_init(cfg_gets("snap_dir"), cfg_gets("wal_dir"),
		      recover_row, NULL, box_snapshot_cb, box_on_cluster_join,
		      cfg_geti("rows_per_wal"));
	recovery_set_remote(recovery_state, cfg_gets("replication_source"));
	recovery_update_io_rate_limit(recovery_state,
				      cfg_getd("snap_io_rate_limit"));
	recovery_setup_panic(recovery_state,
			     cfg_geti("panic_on_snap_error"),
			     cfg_geti("panic_on_wal_error"));

	stat_base = stat_register(iproto_request_type_strs,
				  IPROTO_DML_REQUEST_MAX);

	if (recovery_has_data(recovery_state)) {
		/* Process existing snapshot */
		recover_snap(recovery_state);
		recovery_end_recover_snapshot(recovery_state);
	} else if (recovery_has_remote(recovery_state)) {
		/* Initialize a new replica */
		replica_bootstrap(recovery_state);
		snapshot_save(recovery_state);
	} else {
		/* Initialize a master node of a new cluster */
		recovery_bootstrap(recovery_state);
		box_set_cluster_uuid();
		box_set_node_uuid();
		recovery_end_recover_snapshot(recovery_state);
		snapshot_save(recovery_state);
	}

	space_end_recover_snapshot();
	space_end_recover();

	title("orphan", NULL);
	recovery_follow_local(recovery_state,
			      cfg_getd("wal_dir_rescan_delay"));
	title("hot_standby", NULL);

	const char *primary_port = cfg_gets("primary_port");
	const char *admin_port = cfg_gets("admin_port");

	/*
	 * application server configuration).
	 */
	if (!primary_port && !admin_port)
		box_leave_local_standby_mode(NULL);
	else {
		void (*on_bind)(void *) = NULL;
		if (primary_port) {
			iproto_init(primary_port);
		} else {
			/*
			 * If no prmary port is given, leave local
			 * host standby mode as soon as bound to the
			 * admin port. Otherwise, wait till we're
			 * bound to the master port.
			 */
			on_bind = box_leave_local_standby_mode;
		}
		if (admin_port)
			admin_init(admin_port, on_bind);
	}
	if (cfg_getd("io_collect_interval") > 0) {
		ev_set_io_collect_interval(loop(),
					   cfg_getd("io_collect_interval"));
	}
	too_long_threshold = cfg_getd("too_long_threshold");
	iobuf_set_readahead(cfg_geti("readahead"));
}

static void
snapshot_write_tuple(struct log_io *l,
		     uint32_t n, struct tuple *tuple)
{
	struct request_replace_body body;
	body.m_body = 0x82; /* map of two elements. */
	body.k_space_id = IPROTO_SPACE_ID;
	body.m_space_id = 0xce; /* uint32 */
	body.v_space_id = mp_bswap_u32(n);
	body.k_tuple = IPROTO_TUPLE;

	struct iproto_header row;
	memset(&row, 0, sizeof(struct iproto_header));
	row.type = IPROTO_INSERT;

	row.bodycnt = 2;
	row.body[0].iov_base = &body;
	row.body[0].iov_len = sizeof(body);
	row.body[1].iov_base = tuple->data;
	row.body[1].iov_len = tuple->bsize;
	snapshot_write_row(l, &row);
}

static void
snapshot_space(struct space *sp, void *udata)
{
	if (space_is_temporary(sp))
		return;
	struct tuple *tuple;
	struct log_io *l = (struct log_io *)udata;
	Index *pk = space_index(sp, 0);
	if (pk == NULL)
		return;
	struct iterator *it = pk->position();
	pk->initIterator(it, ITER_ALL, NULL, 0);

	while ((tuple = it->next(it)))
		snapshot_write_tuple(l, space_id(sp), tuple);
}

static void
box_snapshot_cb(struct log_io *l)
{
	space_foreach(snapshot_space, l);
}

int
box_snapshot(void)
{
	if (snapshot_pid)
		return EINPROGRESS;

	pid_t p = fork();
	if (p < 0) {
		say_syserror("fork");
		return -1;
	}
	if (p > 0) {
		snapshot_pid = p;
		/* increment snapshot version */
		tuple_begin_snapshot();
		int status = wait_for_child(p);
		tuple_end_snapshot();
		snapshot_pid = 0;
		return (WIFSIGNALED(status) ? EINTR : WEXITSTATUS(status));
	}

	slab_arena_mprotect(&tuple_arena);

	cord_set_name("snap");
	title("dumper", "%" PRIu32, getppid());
	fiber_set_name(fiber(), "dumper");
	/*
	 * Safety: make sure we don't double-write
	 * parent stdio buffers at exit().
	 */
	close_all_xcpt(1, log_fd);
	snapshot_save(recovery_state);

	exit(EXIT_SUCCESS);
	return 0;
}

void
box_info(struct tbuf *out)
{
	tbuf_printf(out, "  status: %s" CRLF, status);
}

const char *
box_status(void)
{
    return status;
}<|MERGE_RESOLUTION|>--- conflicted
+++ resolved
@@ -322,23 +322,8 @@
 	if (server_id >= VCLOCK_MAX)
 		tnt_raise(ClientError, ER_REPLICA_MAX, server_id);
 
-<<<<<<< HEAD
 	boxk(IPROTO_INSERT, SC_CLUSTER_ID, "%u%s",
 	     (unsigned) server_id, tt_uuid_str(node_uuid));
-=======
-	struct request req;
-	request_create(&req, IPROTO_INSERT);
-	req.space_id = SC_CLUSTER_ID;
-	char buf[128];
-	char *data = buf;
-	data = mp_encode_array(data, 2);
-	data = mp_encode_uint(data, node_id);
-	data = tt_uuid_to_msgpack(data, node_uuid);
-	assert(data <= buf + sizeof(buf));
-	req.tuple = buf;
-	req.tuple_end = data;
-	process_rw(&null_port, &req);
->>>>>>> 471be5a4
 }
 
 /** Replace the current node id in _cluster */
@@ -352,7 +337,6 @@
 	     1, tt_uuid_str(&recovery_state->node_uuid));
 }
 
-<<<<<<< HEAD
 /** Insert a new cluster into _schema */
 static void
 box_set_cluster_uuid()
@@ -360,21 +344,6 @@
 	tt_uuid uu;
 	/* Generate a new cluster UUID */
 	tt_uuid_create(&uu);
-=======
-	const char *key = "cluster";
-	struct request req;
-	request_create(&req, IPROTO_INSERT);
-	req.space_id = SC_SCHEMA_ID;
-	char buf[128];
-	char *data = buf;
-	data = mp_encode_array(data, 2);
-	data = mp_encode_str(data, key, strlen(key));
-	data = tt_uuid_to_msgpack(data, &cluster_uuid);
-	assert(data <= buf + sizeof(buf));
-	req.tuple = buf;
-	req.tuple_end = data;
->>>>>>> 471be5a4
-
 	/* Save cluster UUID in _schema */
 	boxk(IPROTO_REPLACE, SC_SCHEMA_ID, "%s%s", "cluster",
 	     tt_uuid_str(&uu));
